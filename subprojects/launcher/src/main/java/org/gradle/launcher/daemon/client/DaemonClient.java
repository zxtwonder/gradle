--- conflicted
+++ resolved
@@ -104,19 +104,13 @@
 
         //iterate and stop all daemons
         while (connection != null && System.currentTimeMillis() < expiry) {
-<<<<<<< HEAD
-            if (stopped.add(connection.getUid())) {
-                new StopDispatcher(idGenerator).dispatch(connection);
-                LOGGER.lifecycle("Gradle daemon stopped.");
-=======
             try {
                 if (stopped.add(connection.getUid())) {
-                    new StopDispatcher(idGenerator).dispatch(connection.getConnection());
+                    new StopDispatcher(idGenerator).dispatch(connection);
                     LOGGER.lifecycle("Gradle daemon stopped.");
                 }
             } finally {
-                connection.getConnection().stop();
->>>>>>> 4336005c
+                connection.stop();
             }
             connection = connector.maybeConnect(compatibilitySpec);
         }
